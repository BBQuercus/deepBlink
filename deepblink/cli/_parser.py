--- conflicted
+++ resolved
@@ -93,13 +93,8 @@
         type=ShapeType(),
         default=None,
         help=textwrap.dedent(
-<<<<<<< HEAD
-            """if given, uses the specified dimension arangement. otherwise falls
+            """if given, uses the specified dimension arrangement. otherwise falls
         back to defaults. must be in the format "(x,y,z,t,c,3)" using the specified
-=======
-            """if given, uses the specified dimension arrangement. otherwise falls
-        back to defaults. must be in the format "(x,y,z,t,3)" using the specified
->>>>>>> 8cbc4b92
         characters."""
         ),
     )
